package cromwell.backend.impl.jes

<<<<<<< HEAD
import akka.actor.SupervisorStrategy.{Decider, Stop}
import akka.actor.{ActorRef, OneForOneStrategy, Props}
import akka.event.LoggingReceive
import cromwell.backend.BackendJobExecutionActor.{AbortedResponse, BackendJobExecutionResponse}
import cromwell.backend.BackendLifecycleActor.AbortJobCommand
=======
import akka.actor.{ActorRef, Props}
>>>>>>> 26ade632
import cromwell.backend._
import cromwell.backend.standard.{StandardAsyncExecutionActor, StandardSyncExecutionActor, StandardSyncExecutionActorParams}
import cromwell.core.Dispatcher.BackendDispatcher

/** A default implementation of the sync params. */
case class JesSyncExecutionActorParams
(
  override val jobDescriptor: BackendJobDescriptor,
  jesConfiguration: JesConfiguration,
  jesBackendInitializationData: JesBackendInitializationData,
  override val serviceRegistryActor: ActorRef,
  jesBackendSingletonActorOption: Option[ActorRef]
) extends StandardSyncExecutionActorParams {
  override val jobIdKey: String = JesJobExecutionActor.JesOperationIdKey
  override val asyncJobExecutionActorClass: Class[_ <: StandardAsyncExecutionActor] = classOf[Nothing]
  override val configurationDescriptor: BackendConfigurationDescriptor = jesConfiguration.configurationDescriptor
  override val backendInitializationDataOption: Option[BackendInitializationData] = Option(jesBackendInitializationData)
}

object JesJobExecutionActor {
  def props(jobDescriptor: BackendJobDescriptor,
            jesWorkflowInfo: JesConfiguration,
            initializationData: JesBackendInitializationData,
            serviceRegistryActor: ActorRef,
            jesBackendSingletonActor: Option[ActorRef]): Props = {
<<<<<<< HEAD
    Props(new JesJobExecutionActor(jobDescriptor, jesWorkflowInfo, initializationData, serviceRegistryActor, jesBackendSingletonActor))
  }

  val JesOperationIdKey = "__jes_operation_id"
}

case class JesJobExecutionActor(override val jobDescriptor: BackendJobDescriptor,
                                jesConfiguration: JesConfiguration,
                                initializationData: JesBackendInitializationData,
                                serviceRegistryActor: ActorRef,
                                jesBackendSingletonActorOption: Option[ActorRef])
  extends BackendJobExecutionActor {

  val jesBackendSingletonActor = jesBackendSingletonActorOption.getOrElse(throw new RuntimeException("JES Backend actor cannot exist without the JES backend singleton actor"))

  private def jesReceiveBehavior: Receive = LoggingReceive {
    case AbortJobCommand =>
      executor.foreach(_ ! AbortJobCommand)
    case abortResponse: AbortedResponse =>
      context.parent ! abortResponse
      context.stop(self)
    case KvPair(key, id @ Some(operationId)) if key.key == JesOperationIdKey =>
      // Successful operation ID lookup during recover.
      executor foreach { _ ! Recover(JesJobId(operationId))}
    case KvKeyLookupFailed(_) =>
      // Missed operation ID lookup during recover, fall back to execute.
      executor foreach { _ ! Execute }
    case KvFailure(_, e) =>
      // Failed operation ID lookup during recover, crash and let the supervisor deal with it.
      completionPromise.tryFailure(e)
      throw new RuntimeException("Failure attempting to look up JES operation ID for key " + jobDescriptor.key, e)
  }

  override def receive = jesReceiveBehavior orElse super.receive

  override val configurationDescriptor = jesConfiguration.configurationDescriptor

  private lazy val completionPromise = Promise[BackendJobExecutionResponse]()

  private var executor: Option[ActorRef] = None

  private[jes] def jabjeaProps = JesAsyncBackendJobExecutionActor.props(jobDescriptor,
    completionPromise,
    jesConfiguration,
    initializationData,
    serviceRegistryActor,
    jesBackendSingletonActor)

  private def launchExecutor: Future[Unit] = Future {
    val executionProps = jabjeaProps
    val executorRef = context.actorOf(executionProps, "JesAsyncBackendJobExecutionActor")
    executor = Option(executorRef)
    ()
=======
    val params = JesSyncExecutionActorParams(
      jobDescriptor,
      jesWorkflowInfo,
      initializationData,
      serviceRegistryActor,
      jesBackendSingletonActor)
    Props(new JesJobExecutionActor(params)).withDispatcher(BackendDispatcher)
>>>>>>> 26ade632
  }

  val JesOperationIdKey = "__jes_operation_id"
}

case class JesJobExecutionActor(jesParams: JesSyncExecutionActorParams)
  extends StandardSyncExecutionActor(jesParams) {

  override def createAsyncRefName(): String = "JesAsyncBackendJobExecutionActor"

  override def createAsyncProps(): Props = jabjeaProps

  private[jes] def jabjeaProps = {
    Props(
      new JesAsyncBackendJobExecutionActor(
        JesAsyncExecutionActorParams(
          jesParams.jobDescriptor,
          jesParams.jesConfiguration,
          jesParams.jesBackendInitializationData,
          jesParams.serviceRegistryActor,
          jesParams.jesBackendSingletonActorOption,
          completionPromise)
      )
    )
  }
<<<<<<< HEAD

  override def abort(): Unit = {}

  // Supervision strategy: if the JABJEA throws an exception, stop the actor and fail the job.
  def jobFailingDecider: Decider = {
    case e: Exception =>
      completionPromise.tryFailure(new RuntimeException("JesAsyncBackendJobExecutionActor failed and didn't catch its exception.", e))
      Stop
  }
  override val supervisorStrategy = OneForOneStrategy()(jobFailingDecider)
=======
>>>>>>> 26ade632
}<|MERGE_RESOLUTION|>--- conflicted
+++ resolved
@@ -1,14 +1,6 @@
 package cromwell.backend.impl.jes
 
-<<<<<<< HEAD
-import akka.actor.SupervisorStrategy.{Decider, Stop}
-import akka.actor.{ActorRef, OneForOneStrategy, Props}
-import akka.event.LoggingReceive
-import cromwell.backend.BackendJobExecutionActor.{AbortedResponse, BackendJobExecutionResponse}
-import cromwell.backend.BackendLifecycleActor.AbortJobCommand
-=======
 import akka.actor.{ActorRef, Props}
->>>>>>> 26ade632
 import cromwell.backend._
 import cromwell.backend.standard.{StandardAsyncExecutionActor, StandardSyncExecutionActor, StandardSyncExecutionActorParams}
 import cromwell.core.Dispatcher.BackendDispatcher
@@ -34,61 +26,6 @@
             initializationData: JesBackendInitializationData,
             serviceRegistryActor: ActorRef,
             jesBackendSingletonActor: Option[ActorRef]): Props = {
-<<<<<<< HEAD
-    Props(new JesJobExecutionActor(jobDescriptor, jesWorkflowInfo, initializationData, serviceRegistryActor, jesBackendSingletonActor))
-  }
-
-  val JesOperationIdKey = "__jes_operation_id"
-}
-
-case class JesJobExecutionActor(override val jobDescriptor: BackendJobDescriptor,
-                                jesConfiguration: JesConfiguration,
-                                initializationData: JesBackendInitializationData,
-                                serviceRegistryActor: ActorRef,
-                                jesBackendSingletonActorOption: Option[ActorRef])
-  extends BackendJobExecutionActor {
-
-  val jesBackendSingletonActor = jesBackendSingletonActorOption.getOrElse(throw new RuntimeException("JES Backend actor cannot exist without the JES backend singleton actor"))
-
-  private def jesReceiveBehavior: Receive = LoggingReceive {
-    case AbortJobCommand =>
-      executor.foreach(_ ! AbortJobCommand)
-    case abortResponse: AbortedResponse =>
-      context.parent ! abortResponse
-      context.stop(self)
-    case KvPair(key, id @ Some(operationId)) if key.key == JesOperationIdKey =>
-      // Successful operation ID lookup during recover.
-      executor foreach { _ ! Recover(JesJobId(operationId))}
-    case KvKeyLookupFailed(_) =>
-      // Missed operation ID lookup during recover, fall back to execute.
-      executor foreach { _ ! Execute }
-    case KvFailure(_, e) =>
-      // Failed operation ID lookup during recover, crash and let the supervisor deal with it.
-      completionPromise.tryFailure(e)
-      throw new RuntimeException("Failure attempting to look up JES operation ID for key " + jobDescriptor.key, e)
-  }
-
-  override def receive = jesReceiveBehavior orElse super.receive
-
-  override val configurationDescriptor = jesConfiguration.configurationDescriptor
-
-  private lazy val completionPromise = Promise[BackendJobExecutionResponse]()
-
-  private var executor: Option[ActorRef] = None
-
-  private[jes] def jabjeaProps = JesAsyncBackendJobExecutionActor.props(jobDescriptor,
-    completionPromise,
-    jesConfiguration,
-    initializationData,
-    serviceRegistryActor,
-    jesBackendSingletonActor)
-
-  private def launchExecutor: Future[Unit] = Future {
-    val executionProps = jabjeaProps
-    val executorRef = context.actorOf(executionProps, "JesAsyncBackendJobExecutionActor")
-    executor = Option(executorRef)
-    ()
-=======
     val params = JesSyncExecutionActorParams(
       jobDescriptor,
       jesWorkflowInfo,
@@ -96,7 +33,6 @@
       serviceRegistryActor,
       jesBackendSingletonActor)
     Props(new JesJobExecutionActor(params)).withDispatcher(BackendDispatcher)
->>>>>>> 26ade632
   }
 
   val JesOperationIdKey = "__jes_operation_id"
@@ -122,17 +58,4 @@
       )
     )
   }
-<<<<<<< HEAD
-
-  override def abort(): Unit = {}
-
-  // Supervision strategy: if the JABJEA throws an exception, stop the actor and fail the job.
-  def jobFailingDecider: Decider = {
-    case e: Exception =>
-      completionPromise.tryFailure(new RuntimeException("JesAsyncBackendJobExecutionActor failed and didn't catch its exception.", e))
-      Stop
-  }
-  override val supervisorStrategy = OneForOneStrategy()(jobFailingDecider)
-=======
->>>>>>> 26ade632
 }