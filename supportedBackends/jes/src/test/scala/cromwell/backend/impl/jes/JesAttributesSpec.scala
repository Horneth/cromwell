--- conflicted
+++ resolved
@@ -69,11 +69,7 @@
     errorsList should contain("URI is not absolute")
   }
 
-<<<<<<< HEAD
-  def configString(preemptible: String = "", genomics: String = "") =
-=======
   def configString(preemptible: String = "", genomics: String = ""): String =
->>>>>>> 26ade632
     s"""
       |{
       |   project = "myProject"
